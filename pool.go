--- conflicted
+++ resolved
@@ -102,11 +102,7 @@
 	for i := 0; i < p.totalCount; i++ {
 		err := p.get().Destroy()
 		if err != nil {
-<<<<<<< HEAD
-			return fmt.Errorf("pkcs11key: destroy error: %s", err)
-=======
 			return fmt.Errorf("pkcs11key: destroy: %s", err)
->>>>>>> f413afb3
 		}
 	}
 	return nil
